# --- Transducible processes

"""
    reducingfunction(xf, step; simd)
    xf'(step; simd)

Apply transducer `xf` to the reducing function `step` to create a new
reducing function.

!!! compat "Transducers.jl 0.3"

    New in version 0.3.

!!! warning

    Be careful using `reducingfunction` with stateful transducers like
    [`Scan`](@ref) with mutable `init` (e.g., `Scan(push!, [])`).  See
    more in Examples below.

# Arguments
- `xf::Transducer`: A transducer.
- `step`: A callable which accepts 1 and 2 arguments.  If it only
  accepts 2 arguments, wrap it with [`Completing`](@ref) to "add"
  1-argument form (i.e., [`complete`](@ref) protocol).

# Keyword Arguments
- `simd`: `false`, `true`, or `:ivdep`. See [`maybe_usesimd`](@ref).

# Examples
```jldoctest
julia> using Transducers

julia> rf = reducingfunction(Map(x -> x + 1), *);

julia> rf(10, 2) === 10 * (2 + 1)
true
```

## Warning: Be careful when using `reducingfunction` with stateful transducers

Stateful `Transducer`s themselves in Transducers.jl are not inherently
broken with `reducingfunction`.  However, it can produce incorrect
results when combined with mutable states:

```jldoctest reducingfunction; setup = :(using Transducers)
julia> scan_state = [];

julia> rf_bad = opcompose(Scan(push!, scan_state), Cat())'(string);

julia> transduce(rf_bad, "", 1:3)
"112123"
```

The first run works.  However, observe that the vector `scan_state` is
not empty anymore:

```jldoctest reducingfunction
julia> scan_state
3-element Array{Any,1}:
 1
 2
 3
```

Thus, the second run produces an incorrect result:

```jldoctest reducingfunction
julia> transduce(rf_bad, "", 1:3)
"123112312123123"
```

One way to solve this issue is to use [`CopyInit`](@ref) or [`OnInit`](@ref).

```jldoctest reducingfunction
julia> scan_state = CopyInit([])
CopyInit(Any[])

julia> rf_good = opcompose(Scan(push!, scan_state), Cat())'(string);

julia> transduce(rf_good, "", 1:3)
"112123"

julia> scan_state
CopyInit(Any[])

julia> transduce(rf_good, "", 1:3)
"112123"
```
"""
@inline reducingfunction(xf::Transducer, step; simd::SIMDFlag = Val(false)) =
    maybe_usesimd(Reduction(xf, step), simd)

# Use `_asmonoid` automatically only when `init` is not specified:
@inline _reducingfunction(xf, step; init = DefaultInit, simd::SIMDFlag = Val(false), _...) =
    maybe_usesimd(Reduction(xf, init === DefaultInit ? _asmonoid(step) : step), simd)

"""
    __foldl__(rf, init, reducible::T)

Left fold a `reducible` with reducing function `rf` and initial value
`init`.  This is primary an API for overloading when the reducible
"container" or "context" (e.g., I/O stream) of type `T` can provide a
better reduction mechanism than the default iterator-based one.

For a simple iterable type `MyType`, a valid implementation is:

```julia
function __foldl__(rf, val, itr::MyType)
    for x in itr
        val = @next(rf, val, x)
    end
    return complete(rf, val)
end
```

although in this case default ` __foldl__` can handle `MyType` and
thus there is no need for defining it.  In general, defining
`__foldl__` is useful only when there is a better way to go over items
in `reducible` than `Base.iterate`.

See also: [`@next`](@ref).
"""
__foldl__

const FOLDL_RECURSION_LIMIT = Val(10)
# const FOLDL_RECURSION_LIMIT = nothing
_dec(::Nothing) = nothing
_dec(::Val{n}) where n = Val(n - 1)

function __foldl__(rf, init::T, coll) where {T}
    ret = iterate(coll)
    ret === nothing && return complete(rf, init)
    x, state = ret
    val = @next(rf, init, x)

    # Doing "manual Union splitting" (?).  This somehow helps the
    # compiler to generate faster code even though the code inside the
    # `if` branches are identical.
    # * https://github.com/JuliaFolds/Transducers.jl/pull/188
    # * https://github.com/JuliaLang/julia/pull/34293#discussion_r363550608
    if val isa T
        return _foldl_iter(rf, val, coll, state, FOLDL_RECURSION_LIMIT)
    else
        return _foldl_iter(rf, val, coll, state, FOLDL_RECURSION_LIMIT)
    end
end

@inline function _foldl_iter(rf, val::T, iter, state, counter) where T
    while true
        ret = iterate(iter, state)
        ret === nothing && break
        x, state = ret
        y = @next(rf, val, x)
        counter === Val(0) || y isa T ||
            return _foldl_iter(rf, y, iter, state, _dec(counter))
        val = y
    end
    return complete(rf, val)
end

@inline __foldl__(rf, init, coll::Tuple) =
    complete(rf, @return_if_reduced foldlargs(rf, init, coll...))

# TODO: use IndexStyle
@inline function __foldl__(rf, init, arr::Union{AbstractArray, Broadcasted})
    isempty(arr) && return complete(rf, init)
    idxs = eachindex(arr)
    val = @next(rf, init, @inbounds arr[idxs[firstindex(idxs)]])
    @simd_if rf for k in firstindex(idxs) + 1:lastindex(idxs)
        i = @inbounds idxs[k]
        val = @next(rf, val, @inbounds arr[i])
    end
    return complete(rf, val)
end

@inline _getvalues(i) = ()
@inline _getvalues(i, a, rest...) = ((@inbounds a[i]), _getvalues(i, rest...)...)

# TODO: merge this with array implementation
@static if VERSION >= v"1.1-"
    @inline function __foldl__(
            rf, init,
            zs::Iterators.Zip{<:Tuple{Vararg{AbstractArray}}})
        isempty(zs) && return complete(rf, init)
        idxs = eachindex(zs.is...)
        val = @next(rf, init, _getvalues(firstindex(idxs), zs.is...))
        @simd_if rf for i in firstindex(idxs) + 1:lastindex(idxs)
            val = @next(rf, val, _getvalues(i, zs.is...))
        end
        return complete(rf, val)
    end
end

## Convert zip-of-products (ZoP) to product-of-zips (PoZ).

# Arguments for `product` and alike:
unproduct(x::Iterators.ProductIterator) = x.iterators
unproduct(x::CartesianIndices) = x.indices
unproduct(x::AbstractArray) = axes(x)

# After ZoP-to-PoZ transformation, we need to re-shape the value in
# the form that would be fed to the reducing function if it were
# folding `ZoP`:
@inline function _make_zop_getvalues(iterators)
    # Avoid including `iterators` themselves in the closure if
    # possible:
    iterinfo = map(iterators) do itr
        if itr isa CartesianIndices
            Val(CartesianIndices)
        elseif itr isa AbstractArray
            itr
        else
            nothing
        end
    end
    return function (xs)
        map(_unzip((iterinfo, _unzip(xs)))) do (it, x)
            if it === Val(CartesianIndices)
                return CartesianIndex(x)
            elseif it isa AbstractArray
                return @inbounds it[x...]
            else
                return x
            end
        end
    end
end

@static if VERSION >= v"1.1-"
    @inline __foldl__(
        rf,
        init,
        zs::Iterators.Zip{<:Tuple{
            Vararg{Union{AbstractArray,Iterators.ProductIterator}},
        }},
    ) = __foldl__(
        Reduction(Map(_make_zop_getvalues(zs.is)), rf),
        init,
        Iterators.product(map(Base.splat(zip), _unzip(map(unproduct, zs.is)))...),
    )
end

@inline function __foldl__(
        rf, init,
        prod::Iterators.ProductIterator{<:Tuple{Any,Any,Vararg{Any}}})
    val = _foldl_product(rf, init, (), prod.iterators...)
    val isa Reduced && return val
    return complete(rf, val)
end

@noinline _foldl_product(rf, val, ::Any) = error("Unreachable")
@inline _foldl_product(rf, val, ::Tuple) = next(rf, val, ())

@inline function _foldl_product(rf, val, outer, iterators...)
    inner_iterators, outer_iterator = _poptail(iterators)
    for input in outer_iterator
        val_ = _foldl_product(rf, val, (input, outer...), inner_iterators...)
        val_ isa Reduced && return val_
        val = val_
    end
    return val
end

@inline function _foldl_product(rf, val, outer, iterator)
    # TODO: Handle the case inner iterators are tuples.  In such case,
    # inner-most non-tuple iterators should use @simd_if.
    @simd_if rf for input in iterator
        val = @next(rf, val, (input, outer...))
    end
    return val
end

function __simple_foldl__(rf, val, itr)
    for x in itr
        val = @next(rf, val, x)
    end
    return complete(rf, val)
end

"""
    simple_transduce(xform, step, init, coll)

Simplified version of [`transduce`](@ref).  For simple transducers Julia
may be able to emit a good code.  This function exists only for
performance tuning.
"""
function simple_transduce(xform, f, init, coll)
    rf = Reduction(xform, f)
    return __simple_foldl__(rf, start(rf, init), coll)
end

"""
    foldl_nocomplete(rf, init, coll)

Call [`__foldl__`](@ref) without calling [`complete`](@ref).
"""
@inline foldl_nocomplete(rf, init, coll) = __foldl__(skipcomplete(rf), init, coll)

"""
    foldl(step, xf::Transducer, reducible; init, simd) :: T
    foldl(step, ed::Eduction; init, simd) :: T
    transduce(xf, step, init, reducible; simd) :: Union{T, Reduced{T}}

Compose transducer `xf` with reducing step function `step` and reduce
`itr` using it.

!!! note
    `transduce` differs from `foldl` as `Reduced{T}` is returned if
    the transducer `xf` or `step` aborts the reduction and `step` is
    _not_ automatically wrapped by [`Completing`](@ref).

This API is modeled after $(_cljref("transduce")).

For parallel versions, see [`reduce`](@ref) and [`dreduce`](@ref).

See also: [Empty result handling](@ref).

# Arguments
- `xf::Transducer`: A transducer.
- `step`: A callable which accepts 1 and 2 arguments.  If it only
  accepts 2 arguments, wrap it with [`Completing`](@ref) to "add"
  1-argument form (i.e., [`complete`](@ref) protocol).
- `reducible`: A reducible object (array, dictionary, any iterator, etc.).
- `init`: An initial value fed to the first argument to reducing step
  function `step`.  This argument can be omitted for well know binary
  operations like `+` or `*`.  Supported binary operations are listed
  in InitialValues.jl documentation.  When `Init` (not the result of
  `Init`, such as `Init(*)`) is given, it is automatically "instantiated"
  as `Init(step)` (where `step` is appropriately unwrapped if `step` is
  a `Completing`).  See [Empty result handling](@ref) in the manual
  for more information.
- `simd`: If `true` or `:ivdep`, enable SIMD using `Base.@simd`.  If
  `:ivdep`, use `@simd ivdep for ... end` variant.  Read Julia manual
  of `Base.@simd` to understand when it is appropriate to use this
  option.  For example, `simd = :ivdep` _must not_ be used with stateful
  transducer like [`Scan`](@ref).  This option has no effect if
  `false` (default).

# Examples
```jldoctest
julia> using Transducers

julia> foldl(Filter(isodd), 1:4, init=0.0) do state, input
           @show state, input
           state + input
       end
(state, input) = (0.0, 1)
(state, input) = (1.0, 3)
4.0
```
"""
foldl

"""
    transduce(xf, step, init, reducible) :: Union{T, Reduced{T}}

See [`foldl`](@ref).
"""
transduce

"""
    mapfoldl(xf::Transducer, step, reducible; init, simd)

!!! warning

    `mapfoldl` exists primary for backward compatibility.  It is
    recommended to use `foldl`.

Like [`foldl`](@ref) but `step` is _not_ automatically wrapped by
[`Completing`](@ref).

# Examples
```jldoctest
julia> using Transducers

julia> function step_demo(state, input)
           @show state, input
           state + input
       end;

julia> function step_demo(state)
           println("Finishing with state = ", state)
           state
       end;

julia> mapfoldl(Filter(isodd), step_demo, 1:4, init=0.0)
(state, input) = (0.0, 1)
(state, input) = (1.0, 3)
Finishing with state = 4.0
4.0
```
"""
mapfoldl

function transduce(xform::Transducer, f, init, coll; kwargs...)
    rf = _reducingfunction(xform, f; init = init, kwargs...)
    return transduce(rf, init, coll; kwargs...)
end

_unreduced__foldl__(rf, step, coll) = unreduced(__foldl__(rf, step, coll))

# TODO: should it be an internal?
@inline function transduce(rf1::AbstractReduction, init, coll;
                           simd::SIMDFlag = Val(false))
    # Inlining `transduce` and `__foldl__` were essential for the
    # `restack` below to work.
    rf0, foldable = retransform(rf1, asfoldable(coll))
    rf = maybe_usesimd(rf0, simd)
    state = start(rf, init)
    result = __foldl__(rf, state, foldable)
    if unreduced(result) isa DefaultInitOf
        throw(EmptyResultError(rf0))
        # Should I check if `init` is a `DefaultInit`?
    end
    # At this point, `return result` is the semantically correct thing
    # to do.  What follows are some convoluted instructions to
    # convince the compiler that this function is type-stable (in some
    # cases).  Note that return type would be inference-dependent only
    # if `init` is a `OptInit` type.  In the default case where `init
    # isa DefaultInitOf`, the real code pass is the `throw` above.

    # Unpacking as `ur_result` and re-packing it later somehow helps
    # the compiler to correctly eliminate a possibility in a `Union`.
    ur_result = unreduced(result)
    if ur_result isa InferableInit
        # Using `rf0` instead of `rf` helps the compiler.  Note that
        # this means that we are relying on that enabling SIMD does
        # not change the return type.
        realtype = _nonidtype(Core.Compiler.return_type(
            _unreduced__foldl__,
            typeof((rf0, state, foldable)),
        ))
        if realtype isa Type
            realvalue = convert(realtype, ur_result)
            if result isa Reduced
                return Reduced(realvalue)
            else
                return realvalue
            end
        end
    end
    if result isa Reduced
        return Reduced(ur_result)
    else
        return ur_result
    end
end

Base.mapfoldl(f::F, step::OP, itr::Foldable; kw...) where {F, OP} =
    foldl(step, Map(f), itr; kw...)

function Base.mapfoldl(xform::Transducer, step, itr;
                       simd::SIMDFlag = Val(false),
                       init = DefaultInit)
    unreduced(transduce(xform, step, init, itr; simd=simd))
end

# disambiguation
function Base.mapfoldl(xform::Transducer, step, itr::Foldable;
                       simd::SIMDFlag = Val(false),
                       init = DefaultInit)
    unreduced(transduce(xform, step, init, itr; simd=simd))
end

struct Eduction{F, C} <: Foldable
    rf::F
    coll::C
end

Eduction(xform::Transducer, coll) =
    Eduction(Reduction(xform, Completing(push!!)), coll)

Eduction(xform::Transducer, ed::Eduction) =
    Eduction(opcompose(Transducer(ed), xform), ed.coll)

Transducer(ed::Eduction) = Transducer(ed.rf)

transduce(xform::Transducer, f, init, ed::Eduction) =
    transduce(opcompose(Transducer(ed), xform), f, init, ed.coll)

Base.IteratorSize(::Type{<:Eduction}) = Base.SizeUnknown()

function Base.iterate(ts::Eduction, state = nothing)
    if state === nothing
        cret = iterate(ts.coll)
        cret === nothing && return nothing
        input, cstate = cret

        result = start(ts.rf, Union{}[])

        cdone = false
        rdone = false
        @goto step
        # Assuming the initial `result` can never be `Reduced`.
    else
        cstate, cdone, result, rdone = state
    end
    if !cdone && !rdone
        while isempty(unwrap_all(result))
            cret = iterate(ts.coll, cstate)
            if cret === nothing
                cdone = true
                result = complete(ts.rf, unreduced(result))
                # Stateful transducers may have flushed something.
                # Let's not `return nothing` yet.
                break
            end
            input, cstate = cret

            @label step
            result = next(ts.rf, result, input)
            if isreduced(result)
                rdone = true
                result = unreduced(result)
                break
            end
        end
    end
    buffer = unwrap_all(result)
    isempty(buffer) && return nothing
    y = popfirst!(buffer)
    next_state = (cstate, cdone, result, rdone)
    return (y, next_state)
end

"""
    eduction(xf::Transducer, coll)
    xf(coll)
    coll |> xf

Create a iterable and reducible object.

* [Iterable](https://docs.julialang.org/en/v1/manual/interfaces/#man-interface-iteration-1).
* Reducible; i.e., it can be handled by [`transduce`](@ref) efficiently.

This API is modeled after $(_cljref("eduction")).

# Examples
```jldoctest
julia> using Transducers

julia> for x in 1:1000 |> Filter(isodd) |> Take(3)
           @show x
       end
x = 1
x = 3
x = 5
```
"""
eduction(xform, coll) = Eduction(xform, coll)
# Note on `simd` keyword argument: `eduction` ATM does not support
# `simd` argument which could be done in principle.  However, how
# `foldl` and `foreach` with `Eduction` treat `simd` argument must be
# tweaked if that happens.
#
# Note on API:
# Exporting `Eduction` could also work.  But `Base` has, e.g.,
# `skipmissing` so maybe this is better for more uniform API.

"""
    setinput(ed::Eduction, coll)

Set input collection of eduction `ed` to `coll`.

!!! compat "Transducers.jl 0.3"

    Previously, `setinput` combined with `eduction` was a recommended
    way to use transducers in a type stable manner.  As of v0.3, all
    the `foldl`-like functions and `eduction` are type stable for many
    cases.  This workaround is no more necessary.

# Examples
```jldoctest
julia> using Transducers

julia> ed = eduction(Map(x -> 2x), Float64[]);

julia> xs = ones(2, 3);

julia> foldl(+, setinput(ed, xs))
12.0
```
"""
setinput(ed::Eduction, coll) =
    _setinput(eltype(ed.coll), eltype(coll), ed, coll)

_setinput(::Type{T}, ::Type{T}, ed, coll) where T = @set ed.coll = coll
_setinput(::Type, ::Type, ed, coll) = eduction(Transducer(ed), coll)

"""
    append!(xf::Transducer, dest, src) -> dest

This API is modeled after $(_cljref("into")).

!!! warning
    The performance of `append!(dest, src::Eduction)` is poor.
    Use `append!!` instead if two-argument form is preferred.

# Examples
```jldoctest
julia> using Transducers

julia> append!(Drop(2), [-1, -2], 1:5)
5-element Array{Int64,1}:
 -1
 -2
  3
  4
  5
```
"""
Base.append!(xf::Transducer, to, from) =
    unreduced(transduce(xf, Completing(push!), to, from))

"""
    BangBang.append!!(xf::Transducer, dest, src) -> dest′
    BangBang.append!!(dest, src::Eduction) -> dest′

Mutate-or-widen version of [`append!`](@ref).

!!! compat "Transducers.jl 0.4.4"

    New in version 0.4.4.

!!! compat "Transducers.jl 0.4.37"

    Performance optimization for `append!!(dest, src::Eduction)`
    requires version 0.4.37.

# Examples
```jldoctest
julia> using Transducers, BangBang

julia> append!!(opcompose(Drop(2), Map(x -> x + 0.0)), [-1, -2], 1:5)
5-element Array{Float64,1}:
 -1.0
 -2.0
  3.0
  4.0
  5.0
```
"""
<<<<<<< HEAD
BangBang.append!!(xf::Transducer, to, from) = unreduced(transduce(
    Map(SingletonVector) ∘ xf,
    Completing(append!!),
    to,
    from,
))
=======
BangBang.append!!
BangBang.append!!(xf::Transducer, to, from) =
    unreduced(transduce(xf |> Map(SingletonVector), Completing(append!!), to, from))
>>>>>>> b4848ba1

function BangBang.__appendto!!__(to, foldable::Foldable)
    xf, from = extract_transducer(foldable)
    return append!!(xf, to, from)
end

"""
    collect(xf::Transducer, itr) :: Vector
    collect(ed::Eduction) :: Vector

Process an iterable `itr` using a transducer `xf` and collect the result
into a `Vector`.

For parallel versions, see [`tcollect`](@ref) and [`dcollect`](@ref).

!!! compat "Transducers.jl 0.4.8"

    `collect` now accepts eductions.

# Examples
```jldoctest
julia> using Transducers

julia> collect(Interpose(missing), 1:3)
5-element Array{Union{Missing, Int64},1}:
 1
  missing
 2
  missing
 3
```
"""
function Base.collect(xf::Transducer, coll)
    result = finish!(append!!(xf, collector(), coll))
    if result isa Vector{Union{}}
        et = @default_finaltype(xf, coll)
        return et[]
    end
    return result
end
# Base.collect(xf, coll) = append!([], xf, coll)

Base.collect(ed::Eduction) = collect(extract_transducer(ed)...)

"""
    copy(xf::Transducer, T, foldable) :: Union{T, Empty{T}}
    copy(xf::Transducer, foldable::T) :: Union{T, Empty{T}}
    copy([T,] eduction::Eduction) :: Union{T, Empty{T}}

Process `foldable` with a transducer `xf` and then create a container of type `T`
filled with the result.  Return
[`BangBang.Empty{T}`](https://juliafolds.github.io/BangBang.jl/dev/#BangBang.NoBang.Empty)
if the transducer does not produce anything.  (This is because there is no
consistent interface to create an empty container given its type and not all
containers support creating an empty container.)

For parallel versions, see [`tcopy`](@ref) and [`dcopy`](@ref).

!!! compat "Transducers.jl 0.4.4"

    New in version 0.4.4.

!!! compat "Transducers.jl 0.4.8"

    `copy` now accepts eductions.

# Examples
```jldoctest
julia> using Transducers
       using BangBang: Empty

julia> copy(Map(x -> x => x^2), Dict, 2:2)
Dict{Int64,Int64} with 1 entry:
  2 => 4

julia> @assert copy(Filter(_ -> false), Set, 1:1) === Empty(Set)

julia> using TypedTables

julia> @assert copy(Map(x -> (a=x, b=x^2)), Table, 1:1) == Table(a=[1], b=[1])

julia> using StructArrays

julia> @assert copy(Map(x -> (a=x, b=x^2)), StructVector, 1:1) == StructVector(a=[1], b=[1])

julia> using DataFrames

julia> @assert copy(
           Map(x -> (A = x.a + 1, B = x.b + 1)),
           DataFrame(a = [1], b = [2]),
       ) == DataFrame(A = [2], B = [3])
```
"""
Base.copy(xf::Transducer, ::Type{T}, foldable) where {T} = append!!(xf, Empty(T), foldable)
Base.copy(xf::Transducer, foldable) = copy(xf, _materializer(foldable), foldable)

function Base.copy(::Type{T}, ed::Eduction) where {T}
    xf, foldable = extract_transducer(ed)
    return copy(xf, T, foldable)
end

function Base.copy(ed::Eduction)
    xf, foldable = extract_transducer(ed)
    return copy(xf, foldable)
end

"""
    map!(xf::Transducer, dest, src; simd)

Feed `src` to transducer `xf`, storing the result in `dest`.
Collections `dest` and `src` must have the same shape.  Transducer
`xf` may contain filtering transducers.  If some entries `src` are
skipped, the corresponding entries in `dest` will be unchanged.
Transducer `xf` must not contain any expansive transducers such as
[`MapCat`](@ref).

See also [`copy!`](@ref).

# Examples
```jldoctest
julia> using Transducers

julia> xs = collect(1:5)
       ys = zero(xs)
       map!(Filter(isodd), ys, xs)
5-element Array{Int64,1}:
 1
 0
 3
 0
 5

julia> ans === ys
true
```
"""
function Base.map!(xf::Transducer, dest::AbstractArray, src::AbstractArray;
                   simd::SIMDFlag = Val(false))
    _map!(_prepare_map(xf, dest, src, simd)...)
    return dest
end

_map!(rf, coll, dest) = transduce(restack(rf), nothing, coll)

# The idea behind `restack` (previously called `darkritual`):
# Deep-copy `AbstractReduction` so that compiler can treat the all
# reducing function tree nodes as local variables (???).  Aslo, it
# tells compiler that `dest` is a local variable so that it won't
# fetch `dest` via `getproperty` in each iteration.  (This is too much
# magic...  My reasoning of how it works could be completely wrong.
# But at least it should not change the semantics of the function.)
# Probably related: https://github.com/JuliaLang/julia/pull/18632

function _prepare_map(xf, dest, src, simd)
    isexpansive(xf) && error("map! only supports non-expanding transducer")
    # TODO: support Dict
    indices = eachindex(dest, src)

    rf = reducingfunction(
        opcompose(ZipSource(opcompose(GetIndex{true}(src), xf)), SetIndex{true}(dest)),
        (::Vararg) -> nothing,
        simd = simd)

    return rf, indices, dest
end

"""
    copy!(xf::Transducer, dest, src)

Feed `src` to transducer `xf`, storing the result in `dest`.
Collections `dest` and `src` may have the same shape.  Source `src`
must be iterable.  Destination `dest` must implement `empty!` and
`push!`.

See also [`map!`](@ref).

# Examples
```jldoctest
julia> using Transducers

julia> copy!(opcompose(PartitionBy(x -> x ÷ 3), Map(sum)), Int[], 1:10)
4-element Array{Int64,1}:
  3
 12
 21
 19
```
"""
Base.copy!(xf::Transducer, dest, src) = append!(xf, empty!(dest), src)

function Base.foldl(step, xform::Transducer, itr;
                    kw...)
    mapfoldl(xform, Completing(step), itr; kw...)
end

@inline function Base.foldl(step, foldable::Foldable; init = DefaultInit, kwargs...)
    xf, coll = extract_transducer(foldable)
    return unreduced(transduce(xf, Completing(step), init, coll; kwargs...))
end

"""
    foreach(eff, xf::Transducer, reducible; simd)
    foreach(eff, ed::Eduction; simd)

Feed the results of `xf` processing items in `reducible` into a unary
function `eff`.  This is useful when the primary computation at the
bottom is the side-effect.  It is also equivalent to `foreach(eff,
eduction(xf, coll))`.  Note that

```julia
foreach(eduction(xf, coll)) do x
    ...
end
```

can be more efficient than

```julia
for x in eduction(xf, coll)
    ...
end
```

as the former does not have to translate the transducer protocol to
the iterator protocol.

`foreach` supports all constructs in the native `for` loop as well as
the enhancements [^julia_issue_22891] to `break` with a value (`break
D(x)` below) and append the `else` clause (`E(x)` below).

[^julia_issue_22891]: See also: [break with value + loop else clauses
    (JuliaLang/julia#22891)](https://github.com/JuliaLang/julia/issues/22891)

This native `for` loop

```julia
ans = for x in xs
    A(x)
    B(x) && break
    C(x) && break D(x)
else
    E(x)
end
```

can be written as

```julia
ans = foreach(Map(identity), xs) do x
    A(x)
    B(x) && return reduced()
    C(x) && return reduced(D(x))
    x  # required for passing `x` to `E(x)` below
end |> ifunreduced() do x
    E(x)
end
```

See: [`mapfoldl`](@ref), [`reduced`](@ref), [`ifunreduced`](@ref).

!!! compat "Transducers.jl 0.3"

    `foreach` is changed to return what the `do` block (`eff`
    function) returns as-is in version 0.3.  This was required for
    supporting "for-else" (`|> ifunreduced`).  Previously, it only
    supported break-with-value and always applied `unreduced` before
    it returns.

# Examples
```jldoctest
julia> using Transducers

julia> foreach(eduction(Filter(isodd), 1:4)) do input
           @show input
       end
input = 1
input = 3
3

julia> foreach(Filter(!ismissing), [1, missing, 2, 3]) do input
           @show input
           if iseven(input)
               return reduced()
           end
       end
input = 1
input = 2
Reduced(nothing)
```

It is often useful to append [`|> unreduced`](@ref unreduced) to
unwrap `Reduced` in the final result (note that `|>` here is the
standard function application, not the transducer composition).

```jldoctest; setup = :(using Transducers)
julia> foreach(Filter(!ismissing), [1, missing, 2, 3]) do input
           reduced("got \$input")
       end |> unreduced
"got 1"
```

Combination of break-with-value and for-else is useful for triggering
action after (e.g.) some kind of membership testing failed:

```jldoctest; setup = :(using Transducers)
julia> has2(xs) = foreach(Filter(!ismissing), xs) do input
           input == 2 && reduced(true)
       end |> ifunreduced() do input
           @show input
           false
       end;

julia> has2([1, missing, 2, 3])
true

julia> has2([1, missing])
input = false
false
```

However, note the output `input = false` in the last example.  This is
because how `&&` works in Julia

```jldoctest
julia> false && "otherwise"
false
```

Thus, pure membership testing functions like `has2` above can be
written in a more concise manner:

```jldoctest; setup = :(using Transducers)
julia> simpler_has2(xs) = foreach(Filter(!ismissing), xs) do input
           input == 2 && reduced(true)
       end |> unreduced;

julia> simpler_has2([1, missing, 2, 3])
true

julia> simpler_has2([1, missing])
false
```
"""
Base.foreach(eff, xform::Transducer, coll; kwargs...) =
    transduce(xform, SideEffect(eff), nothing, coll; kwargs...)
function Base.foreach(eff, reducible::Reducible; kwargs...)
    xf, coll = extract_transducer(reducible)
    return transduce(xf, SideEffect(eff), nothing, coll; kwargs...)
end

"""
    ifunreduced(f, [x])

Equivalent to [`unreduced(x)`](@ref unreduced) if `x` is a
[`Reduced`](@ref); otherwise run `f(x)`.  Return a curried version if
`x` is not provided.

See: [`foreach`](@ref).

# Examples
```jldoctest
julia> using Transducers

julia> 1 |> ifunreduced() do x
           println("called with x = ", x)
       end
called with x = 1

julia> reduced(1) |> ifunreduced() do x
           println("called with x = ", x)
       end
1
```

Notice that nothing is printed in the last example.

# Implementation

```julia
ifunreduced(f) = x -> ifunreduced(f, x)
ifunreduced(f, x::Reduced) = unreduced(x)
ifunreduced(f, x) = f(x)
```
"""
ifunreduced(f) = x -> ifunreduced(f, x)
ifunreduced(f, x::Reduced) = unreduced(x)
ifunreduced(f, x) = f(x)


"""
    Channel(xf::Transducer, itr; kwargs...)
    Channel(ed::Eduction; kwargs...)

Pipe items from an iterable `itr` processed by the transducer `xf`
through a channel.  `Channel(xf, itr)` and `Channel(eduction(xf,
itr))` are equivalent.  Note that `itr` itself can be a `Channel`.

Keyword arguments are passed to `Channel(function; kwargs...)`.

# Examples
```jldoctest
julia> using Transducers

julia> ch1 = Channel(Filter(isodd), 1:5);

julia> ch2 = Channel(Map(x -> 2x - 1), ch1);

julia> ed = eduction(Map(x -> 1:x), ch2);

julia> ch3 = Channel(Cat(), ed);

julia> foreach(PartitionBy(isequal(1)), ch3) do input
           @show input
       end;
input = [1, 1]
input = [2, 3, 4, 5]
input = [1]
input = [2, 3, 4, 5, 6, 7, 8, 9]
```
"""
Base.Channel(xform::Transducer, itr; kwargs...) =
    Channel(; kwargs...) do chan
        foreach(x -> put!(chan, x), xform, itr)
        return
    end

Base.Channel(ed::Eduction; kwargs...) =
    Channel(Transducer(ed), ed.coll; kwargs...)

Base.Channel{T}(xform::Transducer, itr, size=0; kwargs...) where {T} =
    _Channel(T, size; kwargs...) do chan
        foreach(x -> put!(chan, x), xform, itr)
        return
    end

Base.Channel{T}(ed::Eduction, size=0; kwargs...) where {T} =
    Channel{T}(Transducer(ed), ed.coll, size; kwargs...)

"""
    AdHocFoldable(foldl, [collection = nothing])

Provide a different way to fold `collection` without creating a
wrapper type.

# Arguments
- `foldl::Function`: a function that implements [`__foldl__`](@ref).
- `collection`: a collection passed to the last argument of
  `foldl`.

# Examples
```jldoctest
julia> using Transducers
       using Transducers: @next, complete
       using ArgCheck

julia> function uppertriangle(A::AbstractMatrix)
           @argcheck !Base.has_offset_axes(A)
           return AdHocFoldable(A) do rf, acc, A
               for j in 1:size(A, 2), i in 1:min(j, size(A, 1))
                   acc = @next(rf, acc, @inbounds A[i, j])
               end
               return complete(rf, acc)
           end
       end;

julia> A = reshape(1:6, (3, 2))
3×2 reshape(::UnitRange{Int64}, 3, 2) with eltype Int64:
 1  4
 2  5
 3  6

julia> collect(Map(identity), uppertriangle(A))
3-element Array{Int64,1}:
 1
 4
 5

julia> function circularwindows(xs::AbstractVector, h::Integer)
           @argcheck !Base.has_offset_axes(xs)
           @argcheck h >= 0
           @argcheck 2 * h + 1 <= length(xs)
           return AdHocFoldable(xs) do rf, acc, xs
               buffer = similar(xs, 2 * h + 1)
               @inbounds for i in 1:h
                   buffer[1:h - i + 1] .= @view xs[end - h + i:end]
                   buffer[h - i + 2:end] .= @view xs[1:h + i]
                   acc = @next(rf, acc, buffer)
               end
               for i in h + 1:length(xs) - h
                   acc = @next(rf, acc, @inbounds @view xs[i - h:i + h])
               end
               @inbounds for i in 1:h
                   buffer[1:end - i] .= @view xs[end - 2 * h + i:end]
                   buffer[end - i + 1:end] .= @view xs[1:i]
                   acc = @next(rf, acc, buffer)
               end
               return complete(rf, acc)
           end
       end;

julia> collect(Map(collect), circularwindows(1:9, 2))
9-element Array{Array{Int64,1},1}:
 [8, 9, 1, 2, 3]
 [9, 1, 2, 3, 4]
 [1, 2, 3, 4, 5]
 [2, 3, 4, 5, 6]
 [3, 4, 5, 6, 7]
 [4, 5, 6, 7, 8]
 [5, 6, 7, 8, 9]
 [6, 7, 8, 9, 1]
 [7, 8, 9, 1, 2]

julia> expressions(str::AbstractString; kwargs...) =
           AdHocFoldable(str) do rf, val, str
               pos = 1
               while true
                   expr, pos = Meta.parse(str, pos;
                                          raise = false,
                                          depwarn = false,
                                          kwargs...)
                   expr === nothing && break
                   val = @next(rf, val, expr)
               end
               return complete(rf, val)
           end;

julia> collect(Map(identity), expressions(\"\"\"
       x = 1
       y = 2
       \"\"\"))
2-element Array{Expr,1}:
 :(x = 1)
 :(y = 2)

julia> counting = AdHocFoldable() do rf, acc, _
           i = 0
           while true
               i += 1
               acc = @next(rf, acc, i)
           end
       end;

julia> foreach(counting) do i
           @show i;
           i == 3 && return reduced()
       end;
i = 1
i = 2
i = 3
```
"""
struct AdHocFoldable{F, C} <: Foldable
    f::F
    coll::C
end

AdHocFoldable(f) = AdHocFoldable(f, nothing)

@inline __foldl__(rf, init, foldable::AdHocFoldable) =
    foldable.f(rf, init, foldable.coll)<|MERGE_RESOLUTION|>--- conflicted
+++ resolved
@@ -640,18 +640,13 @@
   5.0
 ```
 """
-<<<<<<< HEAD
+BangBang.append!!
 BangBang.append!!(xf::Transducer, to, from) = unreduced(transduce(
     Map(SingletonVector) ∘ xf,
     Completing(append!!),
     to,
     from,
 ))
-=======
-BangBang.append!!
-BangBang.append!!(xf::Transducer, to, from) =
-    unreduced(transduce(xf |> Map(SingletonVector), Completing(append!!), to, from))
->>>>>>> b4848ba1
 
 function BangBang.__appendto!!__(to, foldable::Foldable)
     xf, from = extract_transducer(foldable)
