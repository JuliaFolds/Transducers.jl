--- conflicted
+++ resolved
@@ -42,57 +42,4 @@
       install:
         - julia -e 'using Run; Run.prepare("test/environments/jl10")'
       script:
-        - julia -e 'using Run; Run.test(project="test/environments/jl10")'
-<<<<<<< HEAD
-    - stage: "Documentation"
-      os: linux
-      install:
-        - julia -e 'using Run; Run.prepare_docs()'
-      script:
-        - julia -e 'using Run; Run.docs()'
-      after_success: skip
-=======
-    - name: "Benchmark (Sequential)"
-      os: linux
-      before_install:
-        - unset JULIA_PROJECT
-        - julia -e 'using Pkg; pkg"add PkgBenchmark https://github.com/tkf/BenchmarkCI.jl"'
-      install:
-        # Run benchmark outside `script` so that it's hidden by default:
-        - julia -e '
-          using PkgBenchmark, BenchmarkCI;
-          BenchmarkCI.judge(
-              PkgBenchmark.BenchmarkConfig(
-                  env = Dict(
-                      "JULIA_NUM_THREADS" => "1",
-                      "OMP_NUM_THREADS" => "1",
-                  ),
-              );
-          );
-          '
-      script:
-        - julia -e 'using BenchmarkCI; BenchmarkCI.displayjudgement()'
-      after_success: skip
-      after_script: lscpu
-      if: type != push
-    - name: "Benchmark (Multi-thread)"
-      os: linux
-      before_install:
-        - unset JULIA_PROJECT
-        - julia -e 'using Pkg; pkg"add PkgBenchmark https://github.com/tkf/BenchmarkCI.jl"'
-      install:
-        # Run benchmark outside `script` so that it's hidden by default:
-        - julia -e '
-          using PkgBenchmark, BenchmarkCI;
-          BenchmarkCI.judge(
-            PkgBenchmark.BenchmarkConfig(env = Dict("JULIA_NUM_THREADS" => "2"));
-            script = "benchmark/multi-thread/benchmarks.jl",
-            project = "benchmark",
-          );
-          '
-      script:
-        - julia -e 'using BenchmarkCI; BenchmarkCI.displayjudgement()'
-      after_success: skip
-      after_script: lscpu
-      if: type != push
->>>>>>> be2cdd17
+        - julia -e 'using Run; Run.test(project="test/environments/jl10")'