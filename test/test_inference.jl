--- conflicted
+++ resolved
@@ -103,13 +103,9 @@
 @testset "eduction" begin
     @testset for xs in collections
         @test_inferred eduction(Map(exp), xs)
-<<<<<<< HEAD
         @test_inferred eduction(opcompose(Map(exp), Filter(x -> x > 0)), xs)
-=======
-        @test_inferred eduction(Map(exp) |> Filter(x -> x > 0), xs)
         @test_inferred eduction(Filter(x -> x > 0), eduction(Map(exp), xs))
         @test_inferred eduction(exp(x) for x in xs)
->>>>>>> b4848ba1
     end
 end
 
